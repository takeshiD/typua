--- conflicted
+++ resolved
@@ -26,14 +26,8 @@
 p3d.y = 2
 p3d.z = 2
 
-<<<<<<< HEAD
-
----@class (exact) Stack
----@field _stack number[]
-=======
 ---@class (exact) Stack
 ---@field private _stack number[]
->>>>>>> dd0b11cb
 ---@field new fun(): Stack
 ---@field pop fun(self): number
 ---@field push fun(self, val: number)
